--- conflicted
+++ resolved
@@ -43,17 +43,13 @@
 - name: Stage-Artifacts
   value: |
     $packageName = [System.IO.Path]::GetFileNameWithoutExtension($(Get-Item *.jar -Exclude *-sources.jar,*-javadoc.jar).Name)
-    $targetDirectory = New-Item -ItemType Directory $Env:BUILD_ARTIFACTSTAGINGDIRECTORY/$packageName
+    $targetDirectory = New-Item -ItemType Directory (Join-Path $Env:BUILD_ARTIFACTSTAGINGDIRECTORY $packageName)
 
     Copy-Item *.jar $targetDirectory
     Copy-Item ../pom.xml $targetDirectory/$packageName.pom
 
     $packageName = $packageName.Split("-extensions-") -join "-"
-<<<<<<< HEAD
     $targetDirectory = New-Item -ItemType Directory (Join-Path $Env:BUILD_ARTIFACTSTAGINGDIRECTORY $packageName)
-=======
-    $targetDirectory = New-Item -ItemType Directory $Env:BUILD_ARTIFACTSTAGINGDIRECTORY/$packageName
->>>>>>> 889aa6bb
 
     Copy-Item (Join-Path .., .., pom.xml, $targetDirectory, $packageName.pom)
   readonly: true
