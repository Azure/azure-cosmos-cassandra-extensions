--- conflicted
+++ resolved
@@ -43,11 +43,7 @@
 - name: Stage-Artifacts
   value: |
     $packageName = [System.IO.Path]::GetFileNameWithoutExtension($(Get-Item *.jar -Exclude *-sources.jar,*-javadoc.jar).Name)
-<<<<<<< HEAD
-    $targetDirectory = New-Item -ItemType Directory (Join-Path $Env:BUILD_ARTIFACTSTAGINGDIRECTORY $packageName)
-=======
     $targetDirectory = New-Item -ItemType Directory $Env:BUILD_ARTIFACTSTAGINGDIRECTORY/$packageName
->>>>>>> 77a40fa4
 
     Copy-Item *.jar $targetDirectory
     Copy-Item ../pom.xml $targetDirectory/$packageName.pom
