--- conflicted
+++ resolved
@@ -15,20 +15,12 @@
 
   <artifactId>azure-cosmos-cassandra-driver-4-extensions</artifactId>
   <packaging>jar</packaging>
-<<<<<<< HEAD
-  <version>1.1.1</version>
-=======
   <version>1.1.2-SNAPSHOT</version>
->>>>>>> 563736cd
 
   <parent>
     <artifactId>azure-cosmos-cassandra-driver-4</artifactId>
     <groupId>com.azure</groupId>
-<<<<<<< HEAD
-    <version>1.1.1</version>
-=======
     <version>1.1.2-SNAPSHOT</version>
->>>>>>> 563736cd
   </parent>
 
   <dependencies>
