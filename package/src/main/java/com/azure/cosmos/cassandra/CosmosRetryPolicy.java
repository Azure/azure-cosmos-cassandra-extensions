// Copyright (c) Microsoft Corporation. All rights reserved.
// Licensed under the MIT License.

package com.azure.cosmos.cassandra;

import com.datastax.oss.driver.api.core.ConsistencyLevel;
import com.datastax.oss.driver.api.core.config.DefaultDriverOption;
import com.datastax.oss.driver.api.core.config.DriverExecutionProfile;
import com.datastax.oss.driver.api.core.config.DriverOption;
import com.datastax.oss.driver.api.core.connection.ClosedConnectionException;
import com.datastax.oss.driver.api.core.connection.HeartbeatException;
import com.datastax.oss.driver.api.core.context.DriverContext;
import com.datastax.oss.driver.api.core.retry.RetryDecision;
import com.datastax.oss.driver.api.core.retry.RetryPolicy;
import com.datastax.oss.driver.api.core.servererrors.CoordinatorException;
import com.datastax.oss.driver.api.core.servererrors.OverloadedException;
import com.datastax.oss.driver.api.core.servererrors.WriteFailureException;
import com.datastax.oss.driver.api.core.servererrors.WriteType;
import com.datastax.oss.driver.api.core.session.Request;
import edu.umd.cs.findbugs.annotations.NonNull;

import java.util.Objects;
import java.util.Random;
import java.util.function.BiFunction;

/**
 * A {@link RetryPolicy} implementation with back-offs for {@link CoordinatorException} failures.
 * <p>
 * This is the default retry policy when you take a dependency on this package. It provides a good out-of-box
 * experience for communicating with Cosmos Cassandra API instances. Its behavior is specified in configuration:
 * <pre>{@code
 * datastax-java-driver.advanced.retry-policy {
 *   class = DefaultRetryPolicy
 *   max-retries = 5              # Maximum number of retries
 *   fixed-backoff-time = 5000    # Fixed backoff time in milliseconds
 *   growing-backoff-time = 1000  # Growing backoff time in milliseconds
 * }
 * }</pre>
 * The number of retries that should be attempted is specified by {@code max-retries}. A value of {@code -1} specifies
 * that an indefinite number of retries should be attempted. For {@link #onReadTimeout onReadTimout},
 * {@link #onWriteTimeout onWriteTimeout}, and {@link #onUnavailable onUnavailable}, retries are immediate. For
 * {@link #onErrorResponse onResponse}, the exception message is parsed to obtain the value of the {@code RetryAfterMs}
 * field provided by the server as the back-off duration. If {@code RetryAfterMs} is not available, the default
 * exponential growing back-off scheme is used. In this case the time between retries is increased by
 * {@code growing-backoff-time} on each retry, unless {@code max-retries} is {@code -1}. In this case back-off occurs
 * with fixed {@code fixed-backoff-time} duration.
 *
 * @see <a href="../../../../../doc-files/reference.conf.html">reference.conf</a>
 * @see <a href="https://docs.datastax.com/en/developer/java-driver/latest/manual/core/retries/">DataStax Java
 * Driver Retries</a>
 */
public final class CosmosRetryPolicy implements RetryPolicy {

    // region Fields

    private static final int GROWING_BACKOFF_SALT_IN_MILLIS = 2_000;
    private static final String PATH_PREFIX = DefaultDriverOption.RETRY_POLICY.getPath() + ".";
    private static final Random RANDOM = new Random();

    private final int fixedBackoffTimeInMillis;
    private final int growingBackoffTimeInMillis;
    private final int maxRetryCount;

    // endregion

    // region Constructors

    /**
     * Initializes a newly created {@link CosmosRetryPolicy} object from configuration.
     *
     * @param driverContext an object holding the context of the current driver instance.
     * @param profileName   name of the configuration profile to apply.
     */
    public CosmosRetryPolicy(final DriverContext driverContext, final String profileName) {

        final DriverExecutionProfile profile = driverContext.getConfig().getProfile(profileName);

        this.maxRetryCount = Option.MAX_RETRIES.getValue(profile);
        this.fixedBackoffTimeInMillis = Option.FIXED_BACKOFF_TIME.getValue(profile);
        this.growingBackoffTimeInMillis = Option.GROWING_BACKOFF_TIME.getValue(profile);
    }

    CosmosRetryPolicy(final int maxRetryCount) {
        this(maxRetryCount, Option.FIXED_BACKOFF_TIME.getDefaultValue(), Option.GROWING_BACKOFF_TIME.getDefaultValue());
    }

    CosmosRetryPolicy(
        final int maxRetryCount, final int fixedBackOffTimeInMillis, final int growingBackoffTimeInMillis) {

        this.maxRetryCount = maxRetryCount;
        this.fixedBackoffTimeInMillis = fixedBackOffTimeInMillis;
        this.growingBackoffTimeInMillis = growingBackoffTimeInMillis;
    }

    // endregion

    // region Accessors

    /**
     * Gets the {@code fixed-backoff-time} specified by this {@link CosmosRetryPolicy} object.
     *
     * @return the {@code fixed-backoff-time} specified by this {@link CosmosRetryPolicy} object.
     */
    public int getFixedBackoffTimeInMillis() {
        return this.fixedBackoffTimeInMillis;
    }

    /**
     * Gets the {@code growing-backoff-time} specified by this {@link CosmosRetryPolicy} object.
     *
     * @return the {@code growing-backoff-time} specified by this {@link CosmosRetryPolicy} object.
     */
    public int getGrowingBackoffTimeInMillis() {
        return this.growingBackoffTimeInMillis;
    }

<<<<<<< HEAD
    // endregion

=======
>>>>>>> 4361d8d2
    /**
     * Gets the {@code max-retries} specified by this {@link CosmosRetryPolicy} object.
     *
     * @return the {@code max-retries} specified by this {@link CosmosRetryPolicy} object.
     */
    public int getMaxRetryCount() {
        return this.maxRetryCount;
    }

<<<<<<< HEAD
=======
    // endregion

>>>>>>> 4361d8d2
    // region Methods

    /**
     * Closes the current {@link CosmosRetryPolicy}.
     */
    @Override
    public void close() {
        // nothing to do
    }

    @Override
    public RetryDecision onErrorResponse(
        @NonNull final Request request, @NonNull final CoordinatorException error, final int retryCount) {

        RetryDecision retryDecision;

        try {
            if (error instanceof OverloadedException || error instanceof WriteFailureException) {
                if (this.maxRetryCount == -1 || retryCount < this.maxRetryCount) {
                    int retryAfterMillis = getRetryAfterMillis(error.toString());
                    if (retryAfterMillis == -1) {
                        retryAfterMillis = this.maxRetryCount == -1
                            ? this.fixedBackoffTimeInMillis
                            : this.growingBackoffTimeInMillis * retryCount + RANDOM.nextInt(
                                GROWING_BACKOFF_SALT_IN_MILLIS);
                    }
                    Thread.sleep(retryAfterMillis);
                    retryDecision = RetryDecision.RETRY_SAME;
                } else {
                    retryDecision = RetryDecision.RETHROW;
                }
            } else {
                retryDecision = RetryDecision.RETHROW;
            }

        } catch (final InterruptedException exception) {
            retryDecision = RetryDecision.RETHROW;
        }

        return retryDecision;
    }

    @Override
    public RetryDecision onReadTimeout(
        @NonNull final Request request,
        @NonNull final ConsistencyLevel consistencyLevel,
        final int blockFor,
        final int received,
        final boolean dataPresent,
        final int retryCount) {

        return this.retryManyTimesOrThrow(retryCount);
    }

    @Override
    public RetryDecision onRequestAborted(
        @NonNull final Request request, @NonNull final Throwable error, final int retryCount) {

        return error instanceof ClosedConnectionException || error instanceof HeartbeatException
            ? this.retryManyTimesOrThrow(retryCount)
            : null;
    }

    @Override
    public RetryDecision onUnavailable(
        @NonNull final Request request,
        @NonNull final ConsistencyLevel consistencyLevel,
        final int required,
        final int alive,
        final int retryCount) {

        return this.retryManyTimesOrThrow(retryCount);
    }

    @Override
    public String toString() {
        return "CosmosRetryPolicy({"
            + Option.FIXED_BACKOFF_TIME.getName() + ':' + this.fixedBackoffTimeInMillis + ','
            + Option.GROWING_BACKOFF_TIME.getName() + ':' + this.growingBackoffTimeInMillis + ','
            + Option.MAX_RETRIES.getName() + ':' + this.maxRetryCount + "})";
    }

    // endregion

    // region Privates

    @Override
    public RetryDecision onWriteTimeout(
        @NonNull final Request request,
        @NonNull final ConsistencyLevel consistencyLevel,
        @NonNull final WriteType writeType,
        final int blockFor,
        final int received,
        final int retryCount) {

        return this.retryManyTimesOrThrow(retryCount);
    }

    // endregion

    // region Privates

    // Example exceptionString:
    // "com.datastax.driver.core.exceptions.OverloadedException: Queried host (babas.cassandra.cosmos.azure.com/40
    // .65.106.154:10350)
    // was overloaded: Request rate is large: ActivityID=98f98762-512e-442d-b5ef-36f5d03d788f, RetryAfterMs=10,
    // Additional details='
    private static int getRetryAfterMillis(final String exceptionString) {

        final String[] tokens = exceptionString.split(",");

        for (final String token : tokens) {

            final String[] kvp = token.split("=");

            if (kvp.length != 2) {
                continue;
            }
            if (kvp[0].trim().equals("RetryAfterMs")) {
                return Integer.parseInt(kvp[1]);
            }
        }

        return -1;
    }

    private RetryDecision retryManyTimesOrThrow(final int retryCount) {
        return this.maxRetryCount == -1 || retryCount < this.maxRetryCount
            ? RetryDecision.RETRY_SAME
            : RetryDecision.RETHROW;
    }

    // endregion

    // region Types

    enum Option implements DriverOption {

        FIXED_BACKOFF_TIME("fixed-backoff-time", (option, profile) ->
            profile.getInt(option, option.getDefaultValue()),
            5_000),

        GROWING_BACKOFF_TIME("growing-backoff-time", (option, profile) ->
            profile.getInt(option, option.getDefaultValue()),
            1_000),

        MAX_RETRIES("max-retries", (option, profile) ->
            profile.getInt(option, option.getDefaultValue()),
            5);

        private final Object defaultValue;
        private final BiFunction<Option, DriverExecutionProfile, ?> getter;
        private final String name;
        private final String path;

        <T, R> Option(
            final String name, final BiFunction<Option, DriverExecutionProfile, R> getter, final T defaultValue) {

            this.defaultValue = defaultValue;
            this.getter = getter;
            this.name = name;
            this.path = PATH_PREFIX + name;
        }

        @SuppressWarnings("unchecked")
        public <T> T getDefaultValue() {
            return (T) this.defaultValue;
        }

        @NonNull
        public String getName() {
            return this.name;
        }

        @NonNull
        @Override
        public String getPath() {
            return this.path;
        }

        @SuppressWarnings("unchecked")
        public <T> T getValue(@NonNull final DriverExecutionProfile profile) {
            Objects.requireNonNull(profile, "expected non-null profile");
            return (T) this.getter.apply(this, profile);
        }
    }

    // endregion
}<|MERGE_RESOLUTION|>--- conflicted
+++ resolved
@@ -114,11 +114,6 @@
         return this.growingBackoffTimeInMillis;
     }
 
-<<<<<<< HEAD
-    // endregion
-
-=======
->>>>>>> 4361d8d2
     /**
      * Gets the {@code max-retries} specified by this {@link CosmosRetryPolicy} object.
      *
@@ -127,13 +122,6 @@
     public int getMaxRetryCount() {
         return this.maxRetryCount;
     }
-
-<<<<<<< HEAD
-=======
-    // endregion
-
->>>>>>> 4361d8d2
-    // region Methods
 
     /**
      * Closes the current {@link CosmosRetryPolicy}.
